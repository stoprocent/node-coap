--- conflicted
+++ resolved
@@ -19,11 +19,7 @@
     , clientPort
     , client
     , bufferVal
-<<<<<<< HEAD
     , payload   = new Buffer(1536)
-=======
-    , payload   = Buffer.alloc(1300)
->>>>>>> fcddf2b5
 
   beforeEach(function(done) {
     bufferVal = 0
@@ -168,11 +164,8 @@
     var req = coap.request({
         port: port
     })
-<<<<<<< HEAD
     .setOption('Block2', new Buffer([0x3D])) // request for block index 3
-=======
-    .setOption('Block2', Buffer.of(0x55)) // request for block 5, size = 512 from 1300B msg (total 1300/512=3 blocks)
->>>>>>> fcddf2b5
+
     .on('response', function(res) {
       expect(res.code).to.eql('4.02')
       //expect(cache.get(res._packet.token.toString())).to.be.undefined
